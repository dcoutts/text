name:           text
<<<<<<< HEAD
version:        1.1.0.0
=======
version:        0.11.5.0
>>>>>>> bf8f0a14
homepage:       https://github.com/bos/text
bug-reports:    https://github.com/bos/text/issues
synopsis:       An efficient packed Unicode text type.
description:
    .
    An efficient packed, immutable Unicode text type (both strict and
    lazy), with a powerful loop fusion optimization framework.
    .
    The 'Text' type represents Unicode character strings, in a time and
    space-efficient manner. This package provides text processing
    capabilities that are optimized for performance critical use, both
    in terms of large data quantities and high speed.
    .
    The 'Text' type provides character-encoding, type-safe case
    conversion via whole-string case conversion functions. It also
    provides a range of functions for converting 'Text' values to and from
    'ByteStrings', using several standard encodings.
    .
    Efficient locale-sensitive support for text IO is also supported.
    .
    These modules are intended to be imported qualified, to avoid name
    clashes with Prelude functions, e.g.
    .
    > import qualified Data.Text as T
    .
    To use an extended and very rich family of functions for working
    with Unicode text (including normalization, regular expressions,
    non-standard encodings, text breaking, and locales), see
    the @text-icu@ package:
    <http://hackage.haskell.org/package/text-icu>

license:        BSD3
license-file:   LICENSE
author:         Bryan O'Sullivan <bos@serpentine.com>
maintainer:     Bryan O'Sullivan <bos@serpentine.com>
copyright:      2009-2011 Bryan O'Sullivan, 2008-2009 Tom Harper
category:       Data, Text
build-type:     Simple
cabal-version:  >= 1.8
extra-source-files:
    -- scripts/CaseFolding.txt
    -- scripts/SpecialCasing.txt
    README.markdown
    benchmarks/Setup.hs
    benchmarks/cbits/*.c
    benchmarks/haskell/*.hs
    benchmarks/haskell/Benchmarks/*.hs
    benchmarks/haskell/Benchmarks/Programs/*.hs
    benchmarks/python/*.py
    benchmarks/ruby/*.rb
    benchmarks/text-benchmarks.cabal
    changelog
    include/*.h
    scripts/*.hs
    tests-and-benchmarks.markdown
    tests/*.hs
    tests/.ghci
    tests/Makefile
    tests/Tests/*.hs
    tests/scripts/*.sh
    tests/text-tests.cabal

flag developer
  description: operate in developer mode
  default: False

flag integer-simple
  description: Use the simple integer library instead of GMP
  default: False

library
  c-sources:    cbits/cbits.c
  include-dirs: include

  exposed-modules:
    Data.Text
    Data.Text.Array
    Data.Text.Encoding
    Data.Text.Encoding.Error
    Data.Text.Foreign
    Data.Text.IO
    Data.Text.Internal
    Data.Text.Internal.Builder
    Data.Text.Internal.Builder.Functions
    Data.Text.Internal.Builder.Int.Digits
    Data.Text.Internal.Builder.RealFloat.Functions
    Data.Text.Internal.Encoding.Fusion
    Data.Text.Internal.Encoding.Fusion.Common
    Data.Text.Internal.Encoding.Utf16
    Data.Text.Internal.Encoding.Utf32
    Data.Text.Internal.Encoding.Utf8
    Data.Text.Internal.Functions
    Data.Text.Internal.Fusion
    Data.Text.Internal.Fusion.CaseMapping
    Data.Text.Internal.Fusion.Common
    Data.Text.Internal.Fusion.Size
    Data.Text.Internal.Fusion.Types
    Data.Text.Internal.IO
    Data.Text.Internal.Lazy
    Data.Text.Internal.Lazy.Encoding.Fusion
    Data.Text.Internal.Lazy.Fusion
    Data.Text.Internal.Lazy.Search
    Data.Text.Internal.Private
    Data.Text.Internal.Search
    Data.Text.Internal.Unsafe
    Data.Text.Internal.Unsafe.Char
    Data.Text.Internal.Unsafe.Shift
    Data.Text.Lazy
    Data.Text.Lazy.Builder
    Data.Text.Lazy.Builder.Int
    Data.Text.Lazy.Builder.RealFloat
    Data.Text.Lazy.Encoding
    Data.Text.Lazy.IO
    Data.Text.Lazy.Internal
    Data.Text.Lazy.Read
    Data.Text.Read
    Data.Text.Unsafe

  build-depends:
    array      >= 0.3,
    base       >= 4.2 && < 5,
    bytestring >= 0.10.4.0,
    deepseq    >= 1.1.0.0,
    ghc-prim   >= 0.2

  cpp-options: -DHAVE_DEEPSEQ
  ghc-options: -Wall -fwarn-tabs -funbox-strict-fields -O2
  if flag(developer)
    ghc-prof-options: -auto-all
    ghc-options: -Werror
    cpp-options: -DASSERTS

  if flag(integer-simple)
    cpp-options: -DINTEGER_SIMPLE
    build-depends: integer-simple >= 0.1 && < 0.5
  else
    cpp-options: -DINTEGER_GMP
    build-depends: integer-gmp >= 0.2

test-suite tests
  type:           exitcode-stdio-1.0
  hs-source-dirs: tests .
  main-is:        Tests.hs
  c-sources:      cbits/cbits.c
  include-dirs:   include

  ghc-options:
    -Wall -threaded -O0 -rtsopts

  cpp-options:
    -DASSERTS -DHAVE_DEEPSEQ -DTEST_SUITE

  build-depends:
    HUnit >= 1.2,
    QuickCheck >= 2.4,
    array,
    base,
    bytestring,
    deepseq,
    directory,
    ghc-prim,
    random,
    test-framework >= 0.4,
    test-framework-hunit >= 0.2,
    test-framework-quickcheck2 >= 0.2

  if flag(integer-simple)
    cpp-options: -DINTEGER_SIMPLE
    build-depends: integer-simple >= 0.1 && < 0.5
  else
    cpp-options: -DINTEGER_GMP
    build-depends: integer-gmp >= 0.2

source-repository head
  type:     git
  location: https://github.com/bos/text

source-repository head
  type:     mercurial
  location: https://bitbucket.org/bos/text<|MERGE_RESOLUTION|>--- conflicted
+++ resolved
@@ -1,9 +1,5 @@
 name:           text
-<<<<<<< HEAD
 version:        1.1.0.0
-=======
-version:        0.11.5.0
->>>>>>> bf8f0a14
 homepage:       https://github.com/bos/text
 bug-reports:    https://github.com/bos/text/issues
 synopsis:       An efficient packed Unicode text type.
@@ -125,9 +121,13 @@
   build-depends:
     array      >= 0.3,
     base       >= 4.2 && < 5,
-    bytestring >= 0.10.4.0,
     deepseq    >= 1.1.0.0,
     ghc-prim   >= 0.2
+
+  if impl(ghc >= 7.7)
+    build-depends: bytestring >= 0.10.4.0
+  else
+    build-depends: bytestring >= 0.9
 
   cpp-options: -DHAVE_DEEPSEQ
   ghc-options: -Wall -fwarn-tabs -funbox-strict-fields -O2
